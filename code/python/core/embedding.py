--- conflicted
+++ resolved
@@ -347,7 +347,33 @@
             )
             logger.debug(f"Gemini batch embeddings received, count: {len(result)}")
             return result
-<<<<<<< HEAD
+        
+        if provider == "ollama":
+            logger.debug("Getting Ollama batch embeddings")
+            from embedding_providers.ollama_embedding import get_ollama_batch_embeddings
+            result = await asyncio.wait_for(
+                get_ollama_batch_embeddings(texts, model=model_id),
+                timeout=timeout*5  # Ollama may take longer for batch processing
+            )
+            logger.debug(f"Ollama batch embeddings received, count: {len(result)}")
+            return result
+    
+        if provider == "elasticsearch":
+            # Use Elasticsearch's batch embedding API
+            logger.debug("Getting Elasticsearch batch embeddings")
+            from embedding_providers.elasticsearch_embedding import ElasticsearchEmbedding
+    
+            elasticsearch_embedding = ElasticsearchEmbedding()
+
+            result = await elasticsearch_embedding.get_batch_embeddings(
+                texts,
+                model=model_id,
+                timeout=timeout
+            )
+            await elasticsearch_embedding.close()  # Ensure cleanup
+
+            logger.debug(f"Elasticsearch batch embeddings received, count: {len(result)}")
+            return result
 
         if provider == "aws_bedrock":
             logger.debug("Getting AWS Bedrock batch embeddings")
@@ -358,35 +384,6 @@
                 results.append(result)
             logger.debug(f"AWS Bedrock batch embeddings received, count: {len(results)}")
             return results
-=======
-        
-        if provider == "ollama":
-            logger.debug("Getting Ollama batch embeddings")
-            from embedding_providers.ollama_embedding import get_ollama_batch_embeddings
-            result = await asyncio.wait_for(
-                get_ollama_batch_embeddings(texts, model=model_id),
-                timeout=timeout*5  # Ollama may take longer for batch processing
-            )
-            logger.debug(f"Ollama batch embeddings received, count: {len(result)}")
-            return result
->>>>>>> 6eb29229
-    
-        if provider == "elasticsearch":
-            # Use Elasticsearch's batch embedding API
-            logger.debug("Getting Elasticsearch batch embeddings")
-            from embedding_providers.elasticsearch_embedding import ElasticsearchEmbedding
-    
-            elasticsearch_embedding = ElasticsearchEmbedding()
-
-            result = await elasticsearch_embedding.get_batch_embeddings(
-                texts,
-                model=model_id,
-                timeout=timeout
-            )
-            await elasticsearch_embedding.close()  # Ensure cleanup
-
-            logger.debug(f"Elasticsearch batch embeddings received, count: {len(result)}")
-            return result
         
         # Default implementation if provider doesn't match any above
         logger.debug(f"No specific batch implementation for {provider}, processing sequentially")
