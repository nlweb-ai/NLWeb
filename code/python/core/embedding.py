--- conflicted
+++ resolved
@@ -25,11 +25,8 @@
     "gemini": threading.Lock(),
     "azure_openai": threading.Lock(),
     "snowflake": threading.Lock(),
-<<<<<<< HEAD
+    "elasticsearch": threading.Lock(),
     "aws_bedrock": threading.Lock()
-=======
-    "elasticsearch": threading.Lock()
->>>>>>> 50298146
 }
 
 # Mapping of embedding provider types to their required pip packages
@@ -195,16 +192,6 @@
             logger.debug(f"Snowflake Cortex embeddings received, dimension: {len(result)}")
             return result
 
-<<<<<<< HEAD
-        if provider == "aws_bedrock":
-            logger.debug("Getting AWS Bedrock embeddings")
-            # Import here to avoid potential circular imports
-            from embedding_providers.aws_bedrock_embedding import get_aws_bedrock_embeddings
-            result = get_aws_bedrock_embeddings(text, model=model_id, timeout=timeout)
-            logger.debug(f"AWS Bedrock embeddings received, dimension: {len(result)}")
-            return result
-
-=======
         if provider == "elasticsearch":
             # Use Elasticsearch's embedding API
             global elasticsearch_embedding
@@ -222,8 +209,15 @@
 
             logger.debug(f"Elasticsearch embeddings received, count: {len(result)}")
             return result
-        
->>>>>>> 50298146
+
+        if provider == "aws_bedrock":
+            logger.debug("Getting AWS Bedrock embeddings")
+            # Import here to avoid potential circular imports
+            from embedding_providers.aws_bedrock_embedding import get_aws_bedrock_embeddings
+            result = get_aws_bedrock_embeddings(text, model=model_id, timeout=timeout)
+            logger.debug(f"AWS Bedrock embeddings received, dimension: {len(result)}")
+            return result        
+        
         error_msg = f"No embedding implementation for provider '{provider}'"
         logger.error(error_msg)
         raise ValueError(error_msg)
