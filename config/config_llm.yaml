preferred_endpoint: azure_openai

endpoints:
  inception:
    api_key_env: INCEPTION_API_KEY
    api_endpoint_env: INCEPTION_ENDPOINT
    llm_type: inception
    models:
      high: mercury-small
      low: mercury-small

  openai:
    api_key_env: OPENAI_API_KEY
    api_endpoint_env: OPENAI_ENDPOINT
    llm_type: openai
    models:
      high: gpt-4.1
      low: gpt-4.1-mini

  anthropic:
    api_key_env: ANTHROPIC_API_KEY
    llm_type: anthropic
    models:
      high: claude-3-7-sonnet-latest
      low: claude-3-5-haiku-latest

  gemini:
    api_key_env: GEMINI_API_KEY
    llm_type: gemini
    models:
      high: gemini-2.0-flash
      low: gemini-2.0-flash

  azure_openai:
    api_key_env: AZURE_OPENAI_API_KEY
    api_endpoint_env: AZURE_OPENAI_ENDPOINT
    api_version_env: "2024-12-01-preview"
    llm_type: azure_openai
    models:
      high: gpt-4.1
      low: gpt-4.1-mini

  llama_azure:
    api_key_env: LLAMA_AZURE_API_KEY
    api_endpoint_env: LLAMA_AZURE_ENDPOINT
    api_version_env: "2024-12-01-preview"
    llm_type: llama_azure
    models:
      high: llama-2-70b
      low: llama-2-13b

  deepseek_azure:
    api_key_env: DEEPSEEK_AZURE_API_KEY
    api_endpoint_env: DEEPSEEK_AZURE_ENDPOINT
    api_version_env: "2024-12-01-preview"
    llm_type: deepseek_azure
    models:
      high: deepseek-coder-33b
      low: deepseek-coder-7b

  snowflake:
    api_key_env: SNOWFLAKE_PAT
    api_endpoint_env: SNOWFLAKE_ACCOUNT_URL
    api_version_env: "2024-12-01"
    llm_type: snowflake
    models:
      high: claude-3-5-sonnet
      low: llama3.1-8b

  huggingface:
    api_key_env: HF_TOKEN
    llm_type: huggingface
    models:
      high: Qwen/Qwen2.5-72B-Instruct
      low: Qwen/Qwen2.5-Coder-7B-Instruct

<<<<<<< HEAD
  aws_bedrock:
    api_key_env: AWS_BEDROCK_API_KEY
    api_version_env: AWS_BEDROCK_REGION
    llm_type: aws_bedrock
    models:
      high: amazon.nova-pro-v1:0
      low: amazon.nova-micro-v1:0
=======
  ollama:
    api_endpoint_env: OLLAMA_URL
    llm_type: ollama
    models:
      high: qwen3:0.6b
      low: qwen3:0.6b
>>>>>>> 6eb29229
<|MERGE_RESOLUTION|>--- conflicted
+++ resolved
@@ -74,19 +74,17 @@
       high: Qwen/Qwen2.5-72B-Instruct
       low: Qwen/Qwen2.5-Coder-7B-Instruct
 
-<<<<<<< HEAD
+  ollama:
+    api_endpoint_env: OLLAMA_URL
+    llm_type: ollama
+    models:
+      high: qwen3:0.6b
+      low: qwen3:0.6b
+
   aws_bedrock:
     api_key_env: AWS_BEDROCK_API_KEY
     api_version_env: AWS_BEDROCK_REGION
     llm_type: aws_bedrock
     models:
       high: amazon.nova-pro-v1:0
-      low: amazon.nova-micro-v1:0
-=======
-  ollama:
-    api_endpoint_env: OLLAMA_URL
-    llm_type: ollama
-    models:
-      high: qwen3:0.6b
-      low: qwen3:0.6b
->>>>>>> 6eb29229
+      low: amazon.nova-micro-v1:0